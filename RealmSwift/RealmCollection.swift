--- conflicted
+++ resolved
@@ -22,11 +22,7 @@
 /**
  An iterator for a `RealmCollection` instance.
  */
-<<<<<<< HEAD
-public struct RLMIterator<T: RealmCollectionValue>: IteratorProtocol {
-=======
 public struct RLMIterator<Element: RealmCollectionValue>: IteratorProtocol {
->>>>>>> 2a0f5106
     private var generatorBase: NSFastEnumerationIterator
 
     init(collection: RLMCollection) {
@@ -34,17 +30,12 @@
     }
 
     /// Advance to the next element and return it, or `nil` if no next element exists.
-<<<<<<< HEAD
-    public mutating func next() -> T? {
-        return unsafeBitCast(generatorBase.next() as! Object?, to: Optional<T>.self)
-=======
     public mutating func next() -> Element? {
         let next = generatorBase.next()
         if let next = next as? Object? {
             return unsafeBitCast(next, to: Optional<Element>.self)
         }
         return next as! Element?
->>>>>>> 2a0f5106
     }
 }
 
@@ -137,7 +128,6 @@
 
 /// A type which can be stored in a Realm List or Results
 public protocol RealmCollectionValue {
-<<<<<<< HEAD
     static func _rlmArray() -> RLMArray<AnyObject>
 }
 
@@ -198,13 +188,6 @@
     public static func _rlmArray() -> RLMArray<AnyObject> {
         return RLMArray(objectType: .data, optional: false)
     }
-=======
-    /**
-     WARNING: This is an internal helper method not intended for public use.
-     :nodoc:
-     */
-    static func className() -> String
->>>>>>> 2a0f5106
 }
 
 #if swift(>=3.2)
@@ -213,20 +196,13 @@
 // only because of limitations in Swift 3.1's compiler.
 /// :nodoc:
 public protocol RealmCollectionBase: RandomAccessCollection, LazyCollectionProtocol, CustomStringConvertible, ThreadConfined where Element: RealmCollectionValue {
-<<<<<<< HEAD
-=======
     typealias ElementType = Element
->>>>>>> 2a0f5106
 }
 #else
 /// :nodoc:
 public protocol RealmCollectionBase: RandomAccessCollection, LazyCollectionProtocol, CustomStringConvertible, ThreadConfined {
     /// The type of the objects contained in the collection.
-<<<<<<< HEAD
-    associatedtype Element: RealmCollectionValue
-=======
     associatedtype ElementType: RealmCollectionValue
->>>>>>> 2a0f5106
 }
 #endif
 
@@ -311,11 +287,7 @@
      - parameter keyPath:   The key path to sort by.
      - parameter ascending: The direction to sort in.
      */
-<<<<<<< HEAD
-    func sorted(byKeyPath keyPath: String, ascending: Bool) -> Results<Element>
-=======
     func sorted(byKeyPath keyPath: String, ascending: Bool) -> Results<ElementType>
->>>>>>> 2a0f5106
 
     /**
      Returns a `Results` containing the objects in the collection, but sorted.
@@ -367,11 +339,7 @@
 
      - parameter property: The name of a property whose values should be summed.
      */
-<<<<<<< HEAD
     func average(ofProperty property: String) -> Double?
-=======
-    func average<T: AddableType>(ofProperty property: String) -> T?
->>>>>>> 2a0f5106
 
 
     // MARK: Key-Value Coding
@@ -462,8 +430,7 @@
     func observe(_ block: @escaping (RealmCollectionChange<Self>) -> Void) -> NotificationToken
 
     /// :nodoc:
-<<<<<<< HEAD
-    func _observe(_ block: @escaping (RealmCollectionChange<AnyRealmCollection<Element>>) -> Void) -> NotificationToken
+    func _observe(_ block: @escaping (RealmCollectionChange<AnyRealmCollection<ElementType>>) -> Void) -> NotificationToken
 }
 
 public extension RealmCollection where Element: MinMaxType {
@@ -520,9 +487,6 @@
     public func sorted(ascending: Bool = true) -> Results<Element> {
         return sorted(byKeyPath: "self", ascending: ascending)
     }
-=======
-    func _observe(_ block: @escaping (RealmCollectionChange<AnyRealmCollection<ElementType>>) -> Void) -> NotificationToken
->>>>>>> 2a0f5106
 }
 
 private class _AnyRealmCollectionBase<T: RealmCollectionValue>: AssistedObjectiveCBridgeable {
@@ -541,17 +505,10 @@
     func sorted<S: Sequence>(by sortDescriptors: S) -> Results<Element> where S.Iterator.Element == SortDescriptor {
         fatalError()
     }
-<<<<<<< HEAD
-    func min<U: MinMaxType>(ofProperty property: String) -> U? { fatalError() }
-    func max<U: MinMaxType>(ofProperty property: String) -> U? { fatalError() }
-    func sum<U: AddableType>(ofProperty property: String) -> U { fatalError() }
-    func average(ofProperty property: String) -> Double? { fatalError() }
-=======
     func min<T: MinMaxType>(ofProperty property: String) -> T? { fatalError() }
     func max<T: MinMaxType>(ofProperty property: String) -> T? { fatalError() }
     func sum<T: AddableType>(ofProperty property: String) -> T { fatalError() }
-    func average<T: AddableType>(ofProperty property: String) -> T? { fatalError() }
->>>>>>> 2a0f5106
+    func average(ofProperty property: String) -> Double? { fatalError() }
     subscript(position: Int) -> Element { fatalError() }
     func makeIterator() -> RLMIterator<T> { fatalError() }
     var startIndex: Int { fatalError() }
@@ -591,11 +548,7 @@
 
     // MARK: Filtering
 
-<<<<<<< HEAD
-    override func filter(_ predicateFormat: String, _ args: Any...) -> Results<C.Element> {
-=======
     override func filter(_ predicateFormat: String, _ args: Any...) -> Results<C.ElementType> {
->>>>>>> 2a0f5106
         return base.filter(NSPredicate(format: predicateFormat, argumentArray: unwrapOptionals(in: args)))
     }
 
@@ -627,11 +580,7 @@
         return base.sum(ofProperty: property)
     }
 
-<<<<<<< HEAD
     override func average(ofProperty property: String) -> Double? {
-=======
-    override func average<T: AddableType>(ofProperty property: String) -> T? {
->>>>>>> 2a0f5106
         return base.average(ofProperty: property)
     }
 
@@ -696,14 +645,10 @@
 
  Instances of `RealmCollection` forward operations to an opaque underlying collection having the same `Element` type.
  */
-<<<<<<< HEAD
-public final class AnyRealmCollection<T: RealmCollectionValue>: RealmCollection {
-=======
 public final class AnyRealmCollection<Element: RealmCollectionValue>: RealmCollection {
 
     /// The type of the objects contained within the collection.
     public typealias ElementType = Element
->>>>>>> 2a0f5106
 
     public func index(after i: Int) -> Int { return i + 1 }
     public func index(before i: Int) -> Int { return i - 1 }
@@ -863,11 +808,7 @@
 
      - parameter property: The name of a property whose average value should be calculated.
      */
-<<<<<<< HEAD
     public func average(ofProperty property: String) -> Double? { return base.average(ofProperty: property) }
-=======
-    public func average<T: AddableType>(ofProperty property: String) -> T? { return base.average(ofProperty: property) }
->>>>>>> 2a0f5106
 
 
     // MARK: Sequence Support
@@ -1013,11 +954,7 @@
 
 extension RealmCollection {
     @available(*, unavailable, renamed: "sorted(byKeyPath:ascending:)")
-<<<<<<< HEAD
-    func sorted(byProperty property: String, ascending: Bool) -> Results<Element> { fatalError() }
-=======
     func sorted(byProperty property: String, ascending: Bool) -> Results<ElementType> { fatalError() }
->>>>>>> 2a0f5106
 
     @available(*, unavailable, renamed: "observe(_:)")
     public func addNotificationBlock(_ block: @escaping (RealmCollectionChange<Self>) -> Void) -> NotificationToken {
